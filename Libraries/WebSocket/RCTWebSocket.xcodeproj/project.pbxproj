--- conflicted
+++ resolved
@@ -223,15 +223,11 @@
 				MTL_ENABLE_DEBUG_INFO = YES;
 				ONLY_ACTIVE_ARCH = YES;
 				SDKROOT = iphoneos;
-<<<<<<< HEAD
 				SKIP_INSTALL = YES;
 				WARNING_CFLAGS = (
 					"-Werror",
 					"-Wall",
 				);
-=======
-				WARNING_CFLAGS = "";
->>>>>>> 7c88e5ae
 			};
 			name = Debug;
 		};
