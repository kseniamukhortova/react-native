/**
 * Copyright (c) 2015-present, Facebook, Inc.
 * All rights reserved.
 *
 * This source code is licensed under the BSD-style license found in the
 * LICENSE file in the root directory of this source tree. An additional grant
 * of patent rights can be found in the PATENTS file in the same directory.
 */

package com.facebook.react.views.art;

<<<<<<< HEAD
=======
import javax.annotation.Nullable;

>>>>>>> f930270b
import android.graphics.Canvas;
import android.graphics.Paint;
import android.graphics.Color;
import android.view.Surface;
import android.graphics.PorterDuff;
import android.graphics.SurfaceTexture;
import android.view.TextureView;

import com.facebook.common.logging.FLog;
import com.facebook.react.common.ReactConstants;
import com.facebook.react.uimanager.LayoutShadowNode;
import com.facebook.react.uimanager.UIViewOperationQueue;
import com.facebook.react.uimanager.ReactShadowNode;

/**
 * Shadow node for ART virtual tree root - ARTSurfaceView
 */
<<<<<<< HEAD
public class ARTSurfaceViewShadowNode extends LayoutShadowNode 
  implements TextureView.SurfaceTextureListener {

  private Surface mSurface;
=======
public class ARTSurfaceViewShadowNode extends LayoutShadowNode
  implements TextureView.SurfaceTextureListener {

  private @Nullable Surface mSurface;
>>>>>>> f930270b

  @Override
  public boolean isVirtual() {
    return false;
  }

  @Override
  public boolean isVirtualAnchor() {
    return true;
  }

  @Override
  public void onCollectExtraUpdates(UIViewOperationQueue uiUpdater) {
    super.onCollectExtraUpdates(uiUpdater);
    drawOutput();
    uiUpdater.enqueueUpdateExtraData(getReactTag(), this);
<<<<<<< HEAD
  }

  private void drawOutput() {
    if (mSurface == null || !mSurface.isValid()) {
      markChildrenUpdatesSeen(this);      
      return;
    }

    try {
      Canvas canvas = mSurface.lockCanvas(null);
      canvas.drawColor(Color.TRANSPARENT, PorterDuff.Mode.CLEAR);

      Paint paint = new Paint();
      for (int i = 0; i < getChildCount(); i++) {
        ARTVirtualNode child = (ARTVirtualNode) getChildAt(i);
        child.draw(canvas, paint, 1f);
        child.markUpdateSeen();
      }

      if (mSurface == null) {
        return;
      }
    
      mSurface.unlockCanvasAndPost(canvas);
    } catch(IllegalArgumentException | IllegalStateException e) {
      FLog.e(ReactConstants.TAG, e.getClass().getSimpleName() + " in Surface.unlockCanvasAndPost");
    }
  }

  private void markChildrenUpdatesSeen(ReactShadowNode shadowNode) {
    for (int i = 0; i < shadowNode.getChildCount(); i++) {
      ReactShadowNode child = (ReactShadowNode) shadowNode.getChildAt(i);
=======
  }

  private void drawOutput() {
    if (mSurface == null || !mSurface.isValid()) {
      markChildrenUpdatesSeen(this);
      return;
    }

    try {
      Canvas canvas = mSurface.lockCanvas(null);
      canvas.drawColor(Color.TRANSPARENT, PorterDuff.Mode.CLEAR);

      Paint paint = new Paint();
      for (int i = 0; i < getChildCount(); i++) {
        ARTVirtualNode child = (ARTVirtualNode) getChildAt(i);
        child.draw(canvas, paint, 1f);
        child.markUpdateSeen();
      }

      if (mSurface == null) {
        return;
      }

      mSurface.unlockCanvasAndPost(canvas);
    } catch (IllegalArgumentException | IllegalStateException e) {
      FLog.e(ReactConstants.TAG, e.getClass().getSimpleName() + " in Surface.unlockCanvasAndPost");
    }
  }

  private void markChildrenUpdatesSeen(ReactShadowNode shadowNode) {
    for (int i = 0; i < shadowNode.getChildCount(); i++) {
      ReactShadowNode child = shadowNode.getChildAt(i);
>>>>>>> f930270b
      child.markUpdateSeen();
      markChildrenUpdatesSeen(child);
    }
  }

<<<<<<< HEAD
  public void onSurfaceTextureAvailable(SurfaceTexture surface, int width, int height) {
    mSurface = new Surface(surface);
  }

  public boolean onSurfaceTextureDestroyed(SurfaceTexture surface) {
    mSurface.release();
=======
  @Override
  public void onSurfaceTextureAvailable(SurfaceTexture surface, int width, int height) {
    mSurface = new Surface(surface);
    drawOutput();
  }

  @Override
  public boolean onSurfaceTextureDestroyed(SurfaceTexture surface) {
    surface.release();
>>>>>>> f930270b
    mSurface = null;
    return true;
  }

<<<<<<< HEAD
  public void onSurfaceTextureSizeChanged(SurfaceTexture surface, int width, int height) {}
=======
  @Override
  public void onSurfaceTextureSizeChanged(SurfaceTexture surface, int width, int height) {}

  @Override
>>>>>>> f930270b
  public void onSurfaceTextureUpdated(SurfaceTexture surface) {}
}<|MERGE_RESOLUTION|>--- conflicted
+++ resolved
@@ -9,11 +9,8 @@
 
 package com.facebook.react.views.art;
 
-<<<<<<< HEAD
-=======
 import javax.annotation.Nullable;
 
->>>>>>> f930270b
 import android.graphics.Canvas;
 import android.graphics.Paint;
 import android.graphics.Color;
@@ -31,17 +28,10 @@
 /**
  * Shadow node for ART virtual tree root - ARTSurfaceView
  */
-<<<<<<< HEAD
-public class ARTSurfaceViewShadowNode extends LayoutShadowNode 
-  implements TextureView.SurfaceTextureListener {
-
-  private Surface mSurface;
-=======
 public class ARTSurfaceViewShadowNode extends LayoutShadowNode
   implements TextureView.SurfaceTextureListener {
 
   private @Nullable Surface mSurface;
->>>>>>> f930270b
 
   @Override
   public boolean isVirtual() {
@@ -58,40 +48,6 @@
     super.onCollectExtraUpdates(uiUpdater);
     drawOutput();
     uiUpdater.enqueueUpdateExtraData(getReactTag(), this);
-<<<<<<< HEAD
-  }
-
-  private void drawOutput() {
-    if (mSurface == null || !mSurface.isValid()) {
-      markChildrenUpdatesSeen(this);      
-      return;
-    }
-
-    try {
-      Canvas canvas = mSurface.lockCanvas(null);
-      canvas.drawColor(Color.TRANSPARENT, PorterDuff.Mode.CLEAR);
-
-      Paint paint = new Paint();
-      for (int i = 0; i < getChildCount(); i++) {
-        ARTVirtualNode child = (ARTVirtualNode) getChildAt(i);
-        child.draw(canvas, paint, 1f);
-        child.markUpdateSeen();
-      }
-
-      if (mSurface == null) {
-        return;
-      }
-    
-      mSurface.unlockCanvasAndPost(canvas);
-    } catch(IllegalArgumentException | IllegalStateException e) {
-      FLog.e(ReactConstants.TAG, e.getClass().getSimpleName() + " in Surface.unlockCanvasAndPost");
-    }
-  }
-
-  private void markChildrenUpdatesSeen(ReactShadowNode shadowNode) {
-    for (int i = 0; i < shadowNode.getChildCount(); i++) {
-      ReactShadowNode child = (ReactShadowNode) shadowNode.getChildAt(i);
-=======
   }
 
   private void drawOutput() {
@@ -124,20 +80,11 @@
   private void markChildrenUpdatesSeen(ReactShadowNode shadowNode) {
     for (int i = 0; i < shadowNode.getChildCount(); i++) {
       ReactShadowNode child = shadowNode.getChildAt(i);
->>>>>>> f930270b
       child.markUpdateSeen();
       markChildrenUpdatesSeen(child);
     }
   }
 
-<<<<<<< HEAD
-  public void onSurfaceTextureAvailable(SurfaceTexture surface, int width, int height) {
-    mSurface = new Surface(surface);
-  }
-
-  public boolean onSurfaceTextureDestroyed(SurfaceTexture surface) {
-    mSurface.release();
-=======
   @Override
   public void onSurfaceTextureAvailable(SurfaceTexture surface, int width, int height) {
     mSurface = new Surface(surface);
@@ -147,18 +94,13 @@
   @Override
   public boolean onSurfaceTextureDestroyed(SurfaceTexture surface) {
     surface.release();
->>>>>>> f930270b
     mSurface = null;
     return true;
   }
 
-<<<<<<< HEAD
-  public void onSurfaceTextureSizeChanged(SurfaceTexture surface, int width, int height) {}
-=======
   @Override
   public void onSurfaceTextureSizeChanged(SurfaceTexture surface, int width, int height) {}
 
   @Override
->>>>>>> f930270b
   public void onSurfaceTextureUpdated(SurfaceTexture surface) {}
 }