--- conflicted
+++ resolved
@@ -46,9 +46,6 @@
     sClient = client;
   }
 
-<<<<<<< HEAD
-  public static OkHttpClient createClient() {
-=======
   public static OkHttpClient getOkHttpClientForWebSocket() {
     if (sClientForWebSocket == null) {
       sClientForWebSocket = createClientForWebSocket();
@@ -61,7 +58,6 @@
   }
 
   private static OkHttpClient createClient() {
->>>>>>> a8fcaf75
     // No timeouts by default
     OkHttpClient.Builder client = new OkHttpClient.Builder()
       .connectTimeout(0, TimeUnit.MILLISECONDS)
@@ -72,7 +68,6 @@
     return enableTls12OnPreLollipop(client).build();
   }
 
-<<<<<<< HEAD
   /*
     On Android 4.1-4.4 (API level 16 to 19) TLS 1.1 and 1.2 are
     available but not enabled by default. The following method
@@ -101,7 +96,6 @@
     return client;
   }
 
-=======
   private static OkHttpClient createClientForWebSocket() {
     // No timeouts by default
     return new OkHttpClient.Builder()
@@ -110,5 +104,4 @@
       .readTimeout(0, TimeUnit.MINUTES) // Disable timeouts for read
       .build();
   }  
->>>>>>> a8fcaf75
 }