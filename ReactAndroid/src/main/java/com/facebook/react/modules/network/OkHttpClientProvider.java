--- conflicted
+++ resolved
@@ -64,16 +64,14 @@
     return enableTls12OnPreLollipop(client).build();
   }
 
-<<<<<<< HEAD
   private static OkHttpClient createClientForWebSocket() {
-    // No timeouts by default
     return new OkHttpClient.Builder()
       .connectTimeout(10, TimeUnit.SECONDS)
       .writeTimeout(10, TimeUnit.SECONDS)
       .readTimeout(0, TimeUnit.MINUTES) // Disable timeouts for read
       .build();
-  }  
-=======
+  }
+
   /*
     On Android 4.1-4.4 (API level 16 to 19) TLS 1.1 and 1.2 are
     available but not enabled by default. The following method
@@ -101,6 +99,4 @@
 
     return client;
   }
-
->>>>>>> 70f40ce5
 }