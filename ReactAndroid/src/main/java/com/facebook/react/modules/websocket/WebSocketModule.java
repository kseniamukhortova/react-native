/**
 * Copyright (c) 2015-present, Facebook, Inc.
 * All rights reserved.
 *
 * This source code is licensed under the BSD-style license found in the
 * LICENSE file in the root directory of this source tree. An additional grant
 * of patent rights can be found in the PATENTS file in the same directory.
 */

package com.facebook.react.modules.websocket;

import javax.annotation.Nullable;

import java.io.IOException;
import java.net.URI;
import java.net.URISyntaxException;
import java.util.HashMap;
import java.util.List;
import java.util.Map;
import java.util.concurrent.TimeUnit;

import com.facebook.common.logging.FLog;
import com.facebook.react.bridge.Arguments;
import com.facebook.react.bridge.ReactApplicationContext;
import com.facebook.react.bridge.ReactContext;
import com.facebook.react.bridge.ReactContextBaseJavaModule;
import com.facebook.react.bridge.ReactMethod;
import com.facebook.react.bridge.ReadableArray;
import com.facebook.react.bridge.ReadableMap;
import com.facebook.react.bridge.ReadableMapKeySetIterator;
import com.facebook.react.bridge.ReadableType;
import com.facebook.react.bridge.WritableMap;
import com.facebook.react.common.ReactConstants;
import com.facebook.react.module.annotations.ReactModule;
import com.facebook.react.modules.core.DeviceEventManagerModule;
<<<<<<< HEAD
import com.facebook.react.modules.network.ForwardingCookieHandler;
=======
import com.facebook.react.modules.network.OkHttpClientProvider;
>>>>>>> a8fcaf75

import okhttp3.OkHttpClient;
import okhttp3.Request;
import okhttp3.Response;
import okhttp3.WebSocket;
import okhttp3.WebSocketListener;
import okio.ByteString;

@ReactModule(name = "WebSocketModule", hasConstants = false)
public class WebSocketModule extends ReactContextBaseJavaModule {

  private final Map<Integer, WebSocket> mWebSocketConnections = new HashMap<>();

  private ReactContext mReactContext;
  private ForwardingCookieHandler mCookieHandler;

  public WebSocketModule(ReactApplicationContext context) {
    super(context);
    mReactContext = context;
    mCookieHandler = new ForwardingCookieHandler(context);
  }

  private void sendEvent(String eventName, WritableMap params) {
    mReactContext
      .getJSModule(DeviceEventManagerModule.RCTDeviceEventEmitter.class)
      .emit(eventName, params);
  }

  @Override
  public String getName() {
    return "WebSocketModule";
  }

  @ReactMethod
<<<<<<< HEAD
  public void connect(
    final String url,
    @Nullable final ReadableArray protocols,
    @Nullable final ReadableMap headers,
    final int id) {
    OkHttpClient client = new OkHttpClient.Builder()
      .connectTimeout(10, TimeUnit.SECONDS)
      .writeTimeout(10, TimeUnit.SECONDS)
      .readTimeout(0, TimeUnit.MINUTES) // Disable timeouts for read
      .build();

=======
  public void connect(final String url, @Nullable final ReadableArray protocols, @Nullable final ReadableMap headers, final int id) {
>>>>>>> a8fcaf75
    Request.Builder builder = new Request.Builder()
        .tag(id)
        .url(url);

    String cookie = getCookie(url);
    if (cookie != null) {
      builder.addHeader("Cookie", cookie);
    }

    if (headers != null) {
      ReadableMapKeySetIterator iterator = headers.keySetIterator();

      if (!headers.hasKey("origin")) {
        builder.addHeader("origin", getDefaultOrigin(url));
      }

      while (iterator.hasNextKey()) {
        String key = iterator.nextKey();
        if (ReadableType.String.equals(headers.getType(key))) {
          builder.addHeader(key, headers.getString(key));
        } else {
          FLog.w(
            ReactConstants.TAG,
            "Ignoring: requested " + key + ", value not a string");
        }
      }
    } else {
      builder.addHeader("origin", getDefaultOrigin(url));
    }

    if (protocols != null && protocols.size() > 0) {
      StringBuilder protocolsValue = new StringBuilder("");
      for (int i = 0; i < protocols.size(); i++) {
        String v = protocols.getString(i).trim();
        if (!v.isEmpty() && !v.contains(",")) {
          protocolsValue.append(v);
          protocolsValue.append(",");
        }
      }
      if (protocolsValue.length() > 0) {
        protocolsValue.replace(protocolsValue.length() - 1, protocolsValue.length(), "");
        builder.addHeader("Sec-WebSocket-Protocol", protocolsValue.toString());
      }
    }

<<<<<<< HEAD
    client.newWebSocket(builder.build(), new WebSocketListener() {
=======
    OkHttpClient okHttpClient = OkHttpClientProvider.getOkHttpClientForWebSocket();
    WebSocketCall.create(okHttpClient, builder.build()).enqueue(new WebSocketListener() {
>>>>>>> a8fcaf75

      @Override
      public void onOpen(WebSocket webSocket, Response response) {
        mWebSocketConnections.put(id, webSocket);
        WritableMap params = Arguments.createMap();
        params.putInt("id", id);
        sendEvent("websocketOpen", params);
      }

      @Override
      public void onClosed(WebSocket webSocket, int code, String reason) {
        WritableMap params = Arguments.createMap();
        params.putInt("id", id);
        params.putInt("code", code);
        params.putString("reason", reason);
        sendEvent("websocketClosed", params);
      }

      @Override
      public void onFailure(WebSocket webSocket, Throwable t, Response response) {
        notifyWebSocketFailed(id, t.getMessage());
      }

      @Override
      public void onMessage(WebSocket webSocket, String text) {
        WritableMap params = Arguments.createMap();
        params.putInt("id", id);
        params.putString("data", text);
        params.putString("type", "text");
        sendEvent("websocketMessage", params);
      }

      @Override
      public void onMessage(WebSocket webSocket, ByteString bytes) {
        String text = bytes.utf8();
        WritableMap params = Arguments.createMap();
        params.putInt("id", id);
        params.putString("data", text);
        params.putString("type", "binary");
        sendEvent("websocketMessage", params);
      }
    });
  }

  @ReactMethod
  public void close(int code, String reason, int id) {
    WebSocket client = mWebSocketConnections.get(id);
    if (client == null) {
      // WebSocket is already closed
      // Don't do anything, mirror the behaviour on web
      return;
    }
    try {
      client.close(code, reason);
      mWebSocketConnections.remove(id);
    } catch (Exception e) {
      FLog.e(
        ReactConstants.TAG,
        "Could not close WebSocket connection for id " + id,
        e);
    }
  }

  @ReactMethod
  public void send(String message, int id) {
    WebSocket client = mWebSocketConnections.get(id);
    if (client == null) {
      // This is a programmer error
      return;
      // throw new RuntimeException("Cannot send a message. Unknown WebSocket id " + id
      //   + (mWebSocketConnections.containsKey(id) ? "Has key in map. " : "No key in map. " )
      //   + "Message: " + message
      // );
    }
    try {
      client.send(message);
    } catch (Exception e) {
      notifyWebSocketFailed(id, e.getMessage());
    }
  }

  @ReactMethod
  public void sendBinary(String base64String, int id) {
    WebSocket client = mWebSocketConnections.get(id);
    if (client == null) {
      // This is a programmer error
      return;
      // throw new RuntimeException(
      //   "Cannot send a message. Unknown WebSocket id " + id
      //   + (mWebSocketConnections.containsKey(id) ? "Has key in map. " : "No key in map. " )
      // );
    }
    try {
      client.send(ByteString.decodeBase64(base64String));
    } catch (Exception e) {
      notifyWebSocketFailed(id, e.getMessage());
    }
  }

  @ReactMethod
  public void ping(int id) {
    WebSocket client = mWebSocketConnections.get(id);
    if (client == null) {
      // This is a programmer error
      return;
      // throw new RuntimeException(
      //   "Cannot send a message. Unknown WebSocket id " + id
      //   + (mWebSocketConnections.containsKey(id) ? "Has key in map. " : "No key in map. " )
      // );
    }
    try {
      client.send(ByteString.EMPTY);
    } catch (Exception e) {
      notifyWebSocketFailed(id, e.getMessage());
    }
  }

  private void notifyWebSocketFailed(int id, String message) {
    WritableMap params = Arguments.createMap();
    params.putInt("id", id);
    params.putString("message", message);
    sendEvent("websocketFailed", params);
  }

  /**
   * Get the default HTTP(S) origin for a specific WebSocket URI
   *
   * @param String uri
   * @return A string of the endpoint converted to HTTP protocol (http[s]://host[:port])
   */

  private static String getDefaultOrigin(String uri) {
    try {
      String defaultOrigin;
      String scheme = "";

      URI requestURI = new URI(uri);
      if (requestURI.getScheme().equals("wss")) {
        scheme += "https";
      } else if (requestURI.getScheme().equals("ws")) {
        scheme += "http";
      } else if (requestURI.getScheme().equals("http") || requestURI.getScheme().equals("https")) {
        scheme += requestURI.getScheme();
      }

      if (requestURI.getPort() != -1) {
        defaultOrigin = String.format(
          "%s://%s:%s",
          scheme,
          requestURI.getHost(),
          requestURI.getPort());
      } else {
        defaultOrigin = String.format("%s://%s/", scheme, requestURI.getHost());
      }

      return defaultOrigin;
    } catch (URISyntaxException e) {
      throw new IllegalArgumentException("Unable to set " + uri + " as default origin header");
    }
  }

  /**
   * Get the cookie for a specific domain
   *
   * @param String uri
   * @return The cookie header or null if none is set
   */
  private String getCookie(String uri) {
    try {
      URI origin = new URI(getDefaultOrigin(uri));
      Map<String, List<String>> cookieMap = mCookieHandler.get(origin, new HashMap());
      List<String> cookieList = cookieMap.get("Cookie");

      if (cookieList == null || cookieList.isEmpty()) {
        return null;
      }

      return cookieList.get(0);
    } catch (URISyntaxException | IOException e) {
      throw new IllegalArgumentException("Unable to get cookie from " + uri);
    }
  }
}<|MERGE_RESOLUTION|>--- conflicted
+++ resolved
@@ -33,11 +33,8 @@
 import com.facebook.react.common.ReactConstants;
 import com.facebook.react.module.annotations.ReactModule;
 import com.facebook.react.modules.core.DeviceEventManagerModule;
-<<<<<<< HEAD
 import com.facebook.react.modules.network.ForwardingCookieHandler;
-=======
 import com.facebook.react.modules.network.OkHttpClientProvider;
->>>>>>> a8fcaf75
 
 import okhttp3.OkHttpClient;
 import okhttp3.Request;
@@ -72,21 +69,11 @@
   }
 
   @ReactMethod
-<<<<<<< HEAD
   public void connect(
-    final String url,
-    @Nullable final ReadableArray protocols,
-    @Nullable final ReadableMap headers,
+    final String url, 
+    @Nullable final ReadableArray protocols, 
+    @Nullable final ReadableMap headers, 
     final int id) {
-    OkHttpClient client = new OkHttpClient.Builder()
-      .connectTimeout(10, TimeUnit.SECONDS)
-      .writeTimeout(10, TimeUnit.SECONDS)
-      .readTimeout(0, TimeUnit.MINUTES) // Disable timeouts for read
-      .build();
-
-=======
-  public void connect(final String url, @Nullable final ReadableArray protocols, @Nullable final ReadableMap headers, final int id) {
->>>>>>> a8fcaf75
     Request.Builder builder = new Request.Builder()
         .tag(id)
         .url(url);
@@ -132,12 +119,8 @@
       }
     }
 
-<<<<<<< HEAD
-    client.newWebSocket(builder.build(), new WebSocketListener() {
-=======
     OkHttpClient okHttpClient = OkHttpClientProvider.getOkHttpClientForWebSocket();
     WebSocketCall.create(okHttpClient, builder.build()).enqueue(new WebSocketListener() {
->>>>>>> a8fcaf75
 
       @Override
       public void onOpen(WebSocket webSocket, Response response) {
