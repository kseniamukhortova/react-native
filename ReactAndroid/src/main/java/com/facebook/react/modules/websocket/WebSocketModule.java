--- conflicted
+++ resolved
@@ -86,11 +86,6 @@
     @Nullable final ReadableArray protocols,
     @Nullable final ReadableMap options,
     final int id) {
-<<<<<<< HEAD
-    Request.Builder builder = new Request.Builder()
-        .tag(id)
-        .url(url);
-=======
     OkHttpClient client = new OkHttpClient.Builder()
       .connectTimeout(10, TimeUnit.SECONDS)
       .writeTimeout(10, TimeUnit.SECONDS)
@@ -98,7 +93,6 @@
       .build();
 
     Request.Builder builder = new Request.Builder().tag(id).url(url);
->>>>>>> 387a3557
 
     String cookie = getCookie(url);
     if (cookie != null) {
@@ -143,14 +137,9 @@
       }
     }
 
-<<<<<<< HEAD
-    OkHttpClient okHttpClient = OkHttpClientProvider.getOkHttpClientForWebSocket();
-    WebSocketCall.create(okHttpClient, builder.build()).enqueue(new WebSocketListener() {
-=======
     client.newWebSocket(
         builder.build(),
         new WebSocketListener() {
->>>>>>> 387a3557
 
           @Override
           public void onOpen(WebSocket webSocket, Response response) {
@@ -188,38 +177,14 @@
             }
             sendEvent("websocketMessage", params);
           }
-
-<<<<<<< HEAD
-        WritableMap params = Arguments.createMap();
-        params.putInt("id", id);
-        params.putString("data", message);
-        params.putString("type", response.contentType() == WebSocket.BINARY ? "binary" : "text");
-        sendEvent("websocketMessage", params);
+        // WritableMap params = Arguments.createMap();
+        // params.putInt("id", id);
+        // params.putString("data", message);
+        // params.putString("type", response.contentType() == WebSocket.BINARY ? "binary" : "text");
+        // sendEvent("websocketMessage", params);
+        client.dispatcher().executorService().shutdown();
       }
     });
-=======
-          @Override
-          public void onMessage(WebSocket webSocket, ByteString bytes) {
-            WritableMap params = Arguments.createMap();
-            params.putInt("id", id);
-            params.putString("type", "binary");
-
-            ContentHandler contentHandler = mContentHandlers.get(id);
-            if (contentHandler != null) {
-              contentHandler.onMessage(bytes, params);
-            } else {
-              String text = bytes.base64();
-
-              params.putString("data", text);
-            }
-
-            sendEvent("websocketMessage", params);
-          }
-        });
-
-    // Trigger shutdown of the dispatcher's executor so this process can exit cleanly
-    client.dispatcher().executorService().shutdown();
->>>>>>> 387a3557
   }
 
   @ReactMethod
@@ -247,7 +212,8 @@
     WebSocket client = mWebSocketConnections.get(id);
     if (client == null) {
       // This is a programmer error
-      throw new RuntimeException("Cannot send a message. Unknown WebSocket id " + id);
+      // throw new RuntimeException("Cannot send a message. Unknown WebSocket id " + id);
+      return;
     }
     try {
       client.send(message);
@@ -261,7 +227,8 @@
     WebSocket client = mWebSocketConnections.get(id);
     if (client == null) {
       // This is a programmer error
-      throw new RuntimeException("Cannot send a message. Unknown WebSocket id " + id);
+      // throw new RuntimeException("Cannot send a message. Unknown WebSocket id " + id);
+      return;
     }
     try {
       client.send(ByteString.decodeBase64(base64String));
@@ -274,7 +241,8 @@
     WebSocket client = mWebSocketConnections.get(id);
     if (client == null) {
       // This is a programmer error
-      throw new RuntimeException("Cannot send a message. Unknown WebSocket id " + id);
+      // throw new RuntimeException("Cannot send a message. Unknown WebSocket id " + id);
+      return;
     }
     try {
       client.send(byteString);
@@ -288,7 +256,8 @@
     WebSocket client = mWebSocketConnections.get(id);
     if (client == null) {
       // This is a programmer error
-      throw new RuntimeException("Cannot send a message. Unknown WebSocket id " + id);
+      // throw new RuntimeException("Cannot send a message. Unknown WebSocket id " + id);
+      return;
     }
     try {
       client.send(ByteString.EMPTY);
