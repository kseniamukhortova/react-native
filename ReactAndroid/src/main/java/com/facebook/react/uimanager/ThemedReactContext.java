--- conflicted
+++ resolved
@@ -50,12 +50,6 @@
   }
 
   @Override
-<<<<<<< HEAD
-  public boolean hasCurrentActivity() {
-    return mReactApplicationContext.hasCurrentActivity();
-  }
-
-=======
   public void addActivityEventListener(ActivityEventListener listener) {
     mReactApplicationContext.addActivityEventListener(listener);
   }
@@ -70,7 +64,6 @@
     return mReactApplicationContext.hasCurrentActivity();
   }
  
->>>>>>> 7c88e5ae
   @Override
   public @Nullable Activity getCurrentActivity() {
     return mReactApplicationContext.getCurrentActivity();
