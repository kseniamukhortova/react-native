/**
 * Copyright (c) 2015-present, Facebook, Inc.
 * All rights reserved.
 *
 * This source code is licensed under the BSD-style license found in the
 * LICENSE file in the root directory of this source tree. An additional grant
 * of patent rights can be found in the PATENTS file in the same directory.
 */

package com.facebook.react.uimanager.events;

import javax.annotation.Nullable;

import android.support.v4.util.Pools;
import android.view.MotionEvent;

import com.facebook.infer.annotation.Assertions;
import com.facebook.react.bridge.SoftAssertions;

/**
 * An event representing the start, end or movement of a touch. Corresponds to a single
 * {@link android.view.MotionEvent}.
 *
 * TouchEvent coalescing can happen for move events if two move events have the same target view and
 * coalescing key. See {@link TouchEventCoalescingKeyHelper} for more information about how these
 * coalescing keys are determined.
 */
public class TouchEvent extends Event<TouchEvent> {

  private static final int TOUCH_EVENTS_POOL_SIZE = 3;

  private static final Pools.SynchronizedPool<TouchEvent> EVENTS_POOL =
      new Pools.SynchronizedPool<>(TOUCH_EVENTS_POOL_SIZE);

  public static final long UNSET = Long.MIN_VALUE;

  public static TouchEvent obtain(
      int viewTag,
      TouchEventType touchEventType,
      MotionEvent motionEventToCopy,
      long gestureStartTime,
      float viewX,
      float viewY,
      TouchEventCoalescingKeyHelper touchEventCoalescingKeyHelper) {
    TouchEvent event = EVENTS_POOL.acquire();
    if (event == null) {
      event = new TouchEvent();
    }
    event.init(
      viewTag,
      touchEventType,
      motionEventToCopy,
      gestureStartTime,
      viewX,
      viewY,
      touchEventCoalescingKeyHelper);
    return event;
  }

  private @Nullable MotionEvent mMotionEvent;
  private @Nullable TouchEventType mTouchEventType;
  private short mCoalescingKey;

  // Coordinates in the ViewTag coordinate space
  private float mViewX;
  private float mViewY;

  private TouchEvent() {
  }

  private void init(
      int viewTag,
      TouchEventType touchEventType,
      MotionEvent motionEventToCopy,
      long gestureStartTime,
      float viewX,
      float viewY,
      TouchEventCoalescingKeyHelper touchEventCoalescingKeyHelper) {
    super.init(viewTag);

    SoftAssertions.assertCondition(gestureStartTime != UNSET,
<<<<<<< HEAD
          "Gesture start time must be initialized");
=======
        "Gesture start time must be initialized");
>>>>>>> 387a3557
    short coalescingKey = 0;
    int action = (motionEventToCopy.getAction() & MotionEvent.ACTION_MASK);
    switch (action) {
      case MotionEvent.ACTION_DOWN:
        touchEventCoalescingKeyHelper.addCoalescingKey(gestureStartTime);
        break;
      case MotionEvent.ACTION_UP:
        touchEventCoalescingKeyHelper.removeCoalescingKey(gestureStartTime);
        break;
      case MotionEvent.ACTION_POINTER_DOWN:
      case MotionEvent.ACTION_POINTER_UP:
        touchEventCoalescingKeyHelper.incrementCoalescingKey(gestureStartTime);
        break;
      case MotionEvent.ACTION_MOVE:
        coalescingKey =
          touchEventCoalescingKeyHelper.getCoalescingKey(gestureStartTime);
        break;
      case MotionEvent.ACTION_CANCEL:
        touchEventCoalescingKeyHelper.removeCoalescingKey(gestureStartTime);
        break;
      default:
        throw new RuntimeException("Unhandled MotionEvent action: " + action);
    }
    mTouchEventType = touchEventType;
    mMotionEvent = MotionEvent.obtain(motionEventToCopy);
    mCoalescingKey = coalescingKey;
    mViewX = viewX;
    mViewY = viewY;
  }

  @Override
  public void onDispose() {
    Assertions.assertNotNull(mMotionEvent).recycle();
    mMotionEvent = null;
    EVENTS_POOL.release(this);
  }

  @Override
  public String getEventName() {
    return Assertions.assertNotNull(mTouchEventType).getJSEventName();
  }

  @Override
  public boolean canCoalesce() {
    // We can coalesce move events but not start/end events. Coalescing move events should probably
    // append historical move data like MotionEvent batching does. This is left as an exercise for
    // the reader.
    switch (Assertions.assertNotNull(mTouchEventType)) {
      case START:
      case END:
      case CANCEL:
        return false;
      case MOVE:
        return true;
      default:
        throw new RuntimeException("Unknown touch event type: " + mTouchEventType);
    }
  }

  @Override
  public short getCoalescingKey() {
    return mCoalescingKey;
  }

  @Override
  public void dispatch(RCTEventEmitter rctEventEmitter) {
    TouchesHelper.sendTouchEvent(
        rctEventEmitter,
        Assertions.assertNotNull(mTouchEventType),
        getViewTag(),
        this);
  }

  public MotionEvent getMotionEvent() {
    Assertions.assertNotNull(mMotionEvent);
    return mMotionEvent;
  }

  public float getViewX() {
    return mViewX;
  }

  public float getViewY() {
    return mViewY;
  }
}<|MERGE_RESOLUTION|>--- conflicted
+++ resolved
@@ -79,11 +79,7 @@
     super.init(viewTag);
 
     SoftAssertions.assertCondition(gestureStartTime != UNSET,
-<<<<<<< HEAD
-          "Gesture start time must be initialized");
-=======
         "Gesture start time must be initialized");
->>>>>>> 387a3557
     short coalescingKey = 0;
     int action = (motionEventToCopy.getAction() & MotionEvent.ACTION_MASK);
     switch (action) {
