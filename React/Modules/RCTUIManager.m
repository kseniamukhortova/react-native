--- conflicted
+++ resolved
@@ -445,13 +445,12 @@
     RCTAssert(shadowView != nil, @"Could not locate shadow view with tag #%@", reactTag);
 
     BOOL needsLayout = NO;
-<<<<<<< HEAD
     if (!CGSizeEqualToSize(size, shadowView.size)) {
       shadowView.size = size;
-=======
+      needsLayout = YES;
+    }
     if (!CGRectEqualToRect(frame, shadowView.frame)) {
       shadowView.frame = frame;
->>>>>>> a8fcaf75
       needsLayout = YES;
     }
 
@@ -480,16 +479,10 @@
     RCTShadowView *shadowView = self->_shadowViewRegistry[reactTag];
     RCTAssert(shadowView != nil, @"Could not locate view with tag #%@", reactTag);
 
-<<<<<<< HEAD
     if (!CGSizeEqualToSize(shadowView.intrinsicContentSize, size)) {
       shadowView.intrinsicContentSize = size;
       [self setNeedsLayout];
     }
-=======
-    shadowView.intrinsicContentSize = size;
-
-    [self setNeedsLayout];
->>>>>>> a8fcaf75
   });
 }
 
