--- conflicted
+++ resolved
@@ -844,13 +844,8 @@
 				2D66FF8C1ECA405900F0A767 /* libthird-party.a */,
 				3D507F441EBC88B700B56834 /* libdouble-conversion.a */,
 				2D66FF8E1ECA405900F0A767 /* libdouble-conversion.a */,
-<<<<<<< HEAD
 				2D609F0D1F84BD7E00D65B08 /* libprivatedata.a */,
 				2D609F0F1F84BD7E00D65B08 /* libprivatedata-tvOS.a */,
-=======
-				AD9FBECC1FD7597F00CADA08 /* libprivatedata.a */,
-				AD9FBECE1FD7597F00CADA08 /* libprivatedata-tvOS.a */,
->>>>>>> 185d480d
 			);
 			name = Products;
 			sourceTree = "<group>";
